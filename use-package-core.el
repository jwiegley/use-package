;;; use-package-core.el --- A configuration macro for simplifying your .emacs  -*- lexical-binding: t; -*-

;; Copyright (C) 2012-2017 John Wiegley

;; Author: John Wiegley <johnw@newartisans.com>
;; Maintainer: John Wiegley <johnw@newartisans.com>
;; Created: 17 Jun 2012
;; Modified: 29 Nov 2017
;; Version: 2.4.1
;; Package-Requires: ((emacs "24.3"))
;; Keywords: dotemacs startup speed config package
;; URL: https://github.com/jwiegley/use-package

;; This program is free software; you can redistribute it and/or
;; modify it under the terms of the GNU General Public License as
;; published by the Free Software Foundation; either version 3, or (at
;; your option) any later version.

;; This program is distributed in the hope that it will be useful, but
;; WITHOUT ANY WARRANTY; without even the implied warranty of
;; MERCHANTABILITY or FITNESS FOR A PARTICULAR PURPOSE.  See the GNU
;; General Public License for more details.

;; You should have received a copy of the GNU General Public License
;; along with GNU Emacs; see the file COPYING.  If not, write to the
;; Free Software Foundation, Inc., 59 Temple Place - Suite 330,
;; Boston, MA 02111-1307, USA.

;;; Commentary:

;; The `use-package' declaration macro allows you to isolate package
;; configuration in your ".emacs" in a way that is performance-oriented and,
;; well, just tidy.  I created it because I have over 80 packages that I use
;; in Emacs, and things were getting difficult to manage.  Yet with this
;; utility my total load time is just under 1 second, with no loss of
;; functionality!
;;
;; Please see README.md from the same repository for documentation.

;;; Code:

(require 'bytecomp)
(require 'cl-lib)
(require 'tabulated-list)

(eval-and-compile
  ;; Declare a synthetic theme for :custom variables.
  ;; Necessary in order to avoid having those variables saved by custom.el.
  (deftheme use-package))

(enable-theme 'use-package)
;; Remove the synthetic use-package theme from the enabled themes, so
;; iterating over them to "disable all themes" won't disable it.
(setq custom-enabled-themes (remq 'use-package custom-enabled-themes))

(if (and (eq emacs-major-version 24) (eq emacs-minor-version 3))
    (defsubst hash-table-keys (hash-table)
      "Return a list of keys in HASH-TABLE."
      (cl-loop for k being the hash-keys of hash-table collect k))
  (eval-when-compile (require 'subr-x)))

(eval-when-compile
  (require 'regexp-opt))

(defgroup use-package nil
  "A use-package declaration for simplifying your `.emacs'."
  :group 'startup)

(defconst use-package-version "2.4.1"
  "This version of use-package.")

(defcustom use-package-keywords
  '(:disabled
    :load-path
    :requires
    :defines
    :functions
    :preface
    :if :when :unless
    :no-require
    :catch
    :after
    :custom
    :custom-face
    :bind
    :bind*
    :bind-keymap
    :bind-keymap*
    :interpreter
    :mode
    :magic
    :magic-fallback
    :hook
    :hook*
    ;; Any other keyword that also declares commands to be autoloaded (such as
    ;; :bind) must appear before this keyword.
    :commands
    :init
    :defer
    :demand
    :load
    ;; This must occur almost last; the only forms which should appear after
    ;; are those that must happen directly after the config forms.
    :config
    :local)
  "The set of valid keywords, in the order they are processed in.
The order of this list is *very important*, so it is only
advisable to insert new keywords, never to delete or reorder
them. Further, attention should be paid to the NEWS.md if the
default order ever changes, as they may have subtle effects on
the semantics of use-package declarations and may necessitate
changing where you had inserted a new keyword earlier.

Note that `:disabled' is special in this list, as it causes
nothing at all to happen, even if the rest of the use-package
declaration is incorrect."
  :type '(repeat symbol)
  :group 'use-package)

(defcustom use-package-deferring-keywords
  '(:bind-keymap
    :bind-keymap*
    :commands)
  "Unless `:demand' is used, keywords in this list imply deferred loading.
The reason keywords like `:hook' are not in this list is that
they only imply deferred loading if they reference actual
function symbols that can be autoloaded from the module; whereas
the default keywords provided here always defer loading unless
otherwise requested."
  :type '(repeat symbol)
  :group 'use-package)

(defcustom use-package-ignore-unknown-keywords nil
  "If non-nil, issue warning instead of error when unknown
keyword is encountered. The unknown keyword and its associated
arguments will be ignored in the `use-package' expansion."
  :type 'boolean
  :group 'use-package)

(defcustom use-package-use-theme t
  "If non-nil, use a custom theme to avoid saving :custom
variables twice (once in the Custom file, once in the use-package
call)."
  :type 'boolean
  :group 'use-package)

(defcustom use-package-verbose nil
  "Whether to report about loading and configuration details.
If you customize this, then you should require the `use-package'
feature in files that use `use-package', even if these files only
contain compiled expansions of the macros. If you don't do so,
then the expanded macros do their job silently."
  :type '(choice (const :tag "Quiet, without catching errors" errors)
                 (const :tag "Quiet" nil)
                 (const :tag "Verbose" t)
                 (const :tag "Debug" debug))
  :group 'use-package)

(defcustom use-package-check-before-init nil
  "If non-nil, check that package exists before executing its `:init' block.
This check is performed by calling `locate-library'."
  :type 'boolean
  :group 'use-package)

(defcustom use-package-always-defer nil
  "If non-nil, assume `:defer t' unless `:demand' is used.
See also `use-package-defaults', which uses this value."
  :type 'boolean
  :group 'use-package)

(defcustom use-package-always-demand nil
  "If non-nil, assume `:demand t' unless `:defer' is used.
See also `use-package-defaults', which uses this value."
  :type 'boolean
  :group 'use-package)

(defcustom use-package-defaults
  '(;; this '(t) has special meaning; see `use-package-handler/:config'
    (:config '(t) t)
    (:init nil t)
    (:catch t (lambda (name args)
                (not use-package-expand-minimally)))
    (:defer use-package-always-defer
            (lambda (name args)
              (and use-package-always-defer
                   (not (plist-member args :defer))
                   (not (plist-member args :demand)))))
    (:demand use-package-always-demand
             (lambda (name args)
               (and use-package-always-demand
                    (not (plist-member args :defer))
                    (not (plist-member args :demand))))))
  "Default values for specified `use-package' keywords.
Each entry in the alist is a list of three elements:
The first element is the `use-package' keyword.

The second is a form that can be evaluated to get the default
value. It can also be a function that will receive the name of
the use-package declaration and the keyword plist given to
`use-package', in normalized form. The value it returns should
also be in normalized form (which is sometimes *not* what one
would normally write in a `use-package' declaration, so use
caution).

The third element is a form that can be evaluated to determine
whether or not to assign a default value; if it evaluates to nil,
then the default value is not assigned even if the keyword is not
present in the `use-package' form. This third element may also be
a function, in which case it receives the name of the package (as
a symbol) and a list of keywords (in normalized form). It should
return nil or non-nil depending on whether defaulting should be
attempted."
  :type `(repeat
          (list (choice :tag "Keyword"
                        ,@(mapcar #'(lambda (k) (list 'const k))
                                  use-package-keywords))
                (choice :tag "Default value" sexp function)
                (choice :tag "Enable if non-nil" sexp function)))
  :group 'use-package)

(defcustom use-package-merge-key-alist
  '((:if    . (lambda (new old) `(and ,new ,old)))
    (:after . (lambda (new old) `(:all ,new ,old)))
    (:defer . (lambda (new old) old))
    (:bind  . (lambda (new old) (append new (list :break) old))))
  "Alist of keys and the functions used to merge multiple values.
For example, if the following form is provided:

  (use-package foo :if pred1 :if pred2)

Then based on the above defaults, the merged result will be:

  (use-package foo :if (and pred1 pred2))

This is done so that, at the stage of invoking handlers, each
handler is called only once."
  :type `(repeat
          (cons (choice :tag "Keyword"
                        ,@(mapcar #'(lambda (k) (list 'const k))
                                  use-package-keywords)
                        (const :tag "Any" t))
                function))
  :group 'use-package)

(defcustom use-package-hook-name-suffix "-hook"
  "Text append to the name of hooks mentioned by :hook.
Set to nil if you don't want this to happen; it's only a
convenience."
  :type '(choice string (const :tag "No suffix" nil))
  :group 'use-package)

(defcustom use-package-minimum-reported-time 0.1
  "Minimal load time that will be reported.
Note that `use-package-verbose' has to be set to a non-nil value
for anything to be reported at all."
  :type 'number
  :group 'use-package)

(defcustom use-package-inject-hooks nil
  "If non-nil, add hooks to the `:init' and `:config' sections.
In particular, for a given package `foo', the following hooks
become available:

  `use-package--foo--pre-init-hook'
  `use-package--foo--post-init-hook'
  `use-package--foo--pre-config-hook'
  `use-package--foo--post-config-hook'

This way, you can add to these hooks before evaluation of a
`use-package` declaration, and exercise some control over what
happens.

NOTE: These hooks are run even if the user does not specify an
`:init' or `:config' block, and they will happen at the regular
time when initialization and configuration would have been
performed.

NOTE: If the `pre-init' hook return a nil value, that block's
user-supplied configuration is not evaluated, so be certain to
return t if you only wish to add behavior to what the user had
specified."
  :type 'boolean
  :group 'use-package)

(defcustom use-package-expand-minimally nil
  "If non-nil, make the expanded code as minimal as possible.
This disables:

  - Printing to the *Messages* buffer of slowly-evaluating forms
  - Capturing of load errors (normally redisplayed as warnings)
  - Conditional loading of packages (load failures become errors)

The main advantage to this variable is that, if you know your
configuration works, it will make the byte-compiled file as
minimal as possible. It can also help with reading macro-expanded
definitions, to understand the main intent of what's happening."
  :type 'boolean
  :group 'use-package)

(defcustom use-package-form-regexp-eval
  `(concat ,(eval-when-compile
              (concat "^\\s-*("
                      (regexp-opt '("use-package" "require") t)
                      "\\s-+\\("))
           (or (bound-and-true-p lisp-mode-symbol-regexp)
               "\\(?:\\sw\\|\\s_\\|\\\\.\\)+") "\\)")
  "Sexp providing regexp for finding use-package forms in user files.
This is used by `use-package-jump-to-package-form' and
`use-package-enable-imenu-support'."
  :type 'sexp
  :group 'use-package)

(defcustom use-package-enable-imenu-support nil
  "If non-nil, cause imenu to see `use-package' declarations.
This is done by adjusting `lisp-imenu-generic-expression' to
include support for finding `use-package' and `require' forms.

Must be set before loading use-package."
  :type 'boolean
  :set
  #'(lambda (sym value)
      (eval-after-load 'lisp-mode
        (if value
            `(add-to-list 'lisp-imenu-generic-expression
                          (list "Packages" ,use-package-form-regexp-eval 2))
          `(setq lisp-imenu-generic-expression
                 (remove (list "Packages" ,use-package-form-regexp-eval 2)
                         lisp-imenu-generic-expression))))
      (set-default sym value))
  :group 'use-package)

(defconst use-package-font-lock-keywords
  '(("(\\(use-package\\)\\_>[ \t']*\\(\\(?:\\sw\\|\\s_\\)+\\)?"
     (1 font-lock-keyword-face)
     (2 font-lock-constant-face nil t))))

(font-lock-add-keywords 'emacs-lisp-mode use-package-font-lock-keywords)

(defcustom use-package-compute-statistics nil
  "If non-nil, compute statistics concerned use-package declarations.
View the statistical report using `use-package-report'. Note that
if this option is enabled, you must require `use-package' in your
user init file at loadup time, or you will see errors concerning
undefined variables."
  :type 'boolean
  :group 'use-package)

(defvar use-package-statistics (make-hash-table))

;;;;;;;;;;;;;;;;;;;;;;;;;;;;;;;;;;;;;;;;;;;;;;;;;;;;;;;;;;;;;;;;;;;;;;;;;;;;;;
;;
;;; Utility functions
;;

(defsubst use-package-error (msg)
  "Report MSG as an error, so the user knows it came from this package."
  (error "use-package: %s" msg))

(defsubst use-package-concat (&rest elems)
  "Delete all empty lists from ELEMS (nil or (list nil)), and append them."
  (apply #'append (delete nil (delete (list nil) elems))))

(defsubst use-package-non-nil-symbolp (sym)
  (and sym (symbolp sym)))

(defsubst use-package-as-symbol (string-or-symbol)
  "If STRING-OR-SYMBOL is already a symbol, return it.  Otherwise
convert it to a symbol and return that."
  (if (symbolp string-or-symbol) string-or-symbol
    (intern string-or-symbol)))

(defsubst use-package-as-string (string-or-symbol)
  "If STRING-OR-SYMBOL is already a string, return it.  Otherwise
convert it to a string and return that."
  (if (stringp string-or-symbol) string-or-symbol
    (symbol-name string-or-symbol)))

(defsubst use-package-regex-p (re)
  "Return t if RE is some regexp-like thing."
  (or (and (listp re) (eq (car re) 'rx))
      (stringp re)))

(defun use-package-normalize-regex (re)
  "Given some regexp-like thing in RE, resolve to a regular expression."
  (cond
   ((and (listp re) (eq (car re) 'rx)) (eval re))
   ((stringp re) re)
   (t (error "Not recognized as regular expression: %s" re))))

(defsubst use-package-is-pair (x car-pred cdr-pred)
  "Return non-nil if X is a cons satisfying the given predicates.
CAR-PRED and CDR-PRED are applied to X's `car' and `cdr',
respectively."
  (and (consp x)
       (funcall car-pred (car x))
       (funcall cdr-pred (cdr x))))

(defun use-package-as-mode (string-or-symbol)
  "If STRING-OR-SYMBOL ends in `-mode' (or its name does), return
it as a symbol.  Otherwise, return it as a symbol with `-mode'
appended."
  (let ((string (use-package-as-string string-or-symbol)))
    (intern (if (string-match "-mode\\'" string)
                string
              (concat string "-mode")))))

(defsubst use-package-load-name (name &optional noerror)
  "Return a form which will load or require NAME.
It does the right thing no matter if NAME is a string or symbol.
Argument NOERROR means to indicate load failures as a warning."
  (if (stringp name)
      `(load ,name ,noerror)
    `(require ',name nil ,noerror)))

(defun use-package-hook-injector (name-string keyword body)
  "Wrap pre/post hook injections around the given BODY for KEYWORD.
The BODY is a list of forms, so `((foo))' if only `foo' is being called."
  (if (not use-package-inject-hooks)
      body
    (let ((keyword-name (substring (format "%s" keyword) 1)))
      `((when (run-hook-with-args-until-failure
               ',(intern (concat "use-package--" name-string
                                 "--pre-" keyword-name "-hook")))
          ,@body
          (run-hooks
           ',(intern (concat "use-package--" name-string
                             "--post-" keyword-name "-hook"))))))))

(defun use-package-with-elapsed-timer (text body)
  "BODY is a list of forms, so `((foo))' if only `foo' is being called."
  (declare (indent 1))
  (if use-package-expand-minimally
      body
    (let ((nowvar (make-symbol "now")))
      (if (bound-and-true-p use-package-verbose)
          `((let ((,nowvar (current-time)))
              (message "%s..." ,text)
              (prog1
                  ,(macroexp-progn body)
                (let ((elapsed
                       (float-time (time-subtract (current-time) ,nowvar))))
                  (if (> elapsed ,use-package-minimum-reported-time)
                      (message "%s...done (%.3fs)" ,text elapsed)
                    (message "%s...done" ,text))))))
        body))))

(put 'use-package-with-elapsed-timer 'lisp-indent-function 1)

(defun use-package-require (name &optional no-require body)
  (if use-package-expand-minimally
      (use-package-concat
       (unless no-require
         (list (use-package-load-name name)))
       body)
    (if no-require
        body
      (use-package-with-elapsed-timer
          (format "Loading package %s" name)
        `((if (not ,(use-package-load-name name t))
              (display-warning 'use-package
                               (format "Cannot load %s" ',name)
                               :error)
            ,@body))))))

;;;;;;;;;;;;;;;;;;;;;;;;;;;;;;;;;;;;;;;;;;;;;;;;;;;;;;;;;;;;;;;;;;;;;;;;;;;;;;
;;
;;; Property lists
;;

(defun use-package-plist-delete (plist property)
  "Delete PROPERTY from PLIST.
This is in contrast to merely setting it to 0."
  (let (p)
    (while plist
      (if (not (eq property (car plist)))
          (setq p (plist-put p (car plist) (nth 1 plist))))
      (setq plist (cddr plist)))
    p))

(defun use-package-plist-delete-first (plist property)
  "Delete PROPERTY from PLIST.
This is in contrast to merely setting it to 0."
  (let (p)
    (while plist
      (if (eq property (car plist))
          (setq p (nconc p (cddr plist))
                plist nil)
        (setq p (nconc p (list (car plist) (cadr plist)))
              plist (cddr plist))))
    p))

(defsubst use-package-plist-maybe-put (plist property value)
  "Add a VALUE for PROPERTY to PLIST, if it does not already exist."
  (if (plist-member plist property)
      plist
    (plist-put plist property value)))

(defsubst use-package-plist-cons (plist property value)
  "Cons VALUE onto the head of the list at PROPERTY in PLIST."
  (plist-put plist property (cons value (plist-get plist property))))

(defsubst use-package-plist-append (plist property value)
  "Append VALUE onto the front of the list at PROPERTY in PLIST."
  (plist-put plist property (append value (plist-get plist property))))

(defun use-package-split-list (pred xs)
  (let ((ys (list nil)) (zs (list nil)) flip)
    (cl-dolist (x xs)
      (if flip
          (nconc zs (list x))
        (if (funcall pred x)
            (progn
              (setq flip t)
              (nconc zs (list x)))
          (nconc ys (list x)))))
    (cons (cdr ys) (cdr zs))))

(defun use-package-split-list-at-keys (key lst)
  (and lst
       (let ((xs (use-package-split-list (apply-partially #'eq key) lst)))
         (cons (car xs) (use-package-split-list-at-keys key (cddr xs))))))

;;;;;;;;;;;;;;;;;;;;;;;;;;;;;;;;;;;;;;;;;;;;;;;;;;;;;;;;;;;;;;;;;;;;;;;;;;;;;;
;;
;;; Keywords
;;

(defun use-package-keyword-index (keyword)
  (cl-loop named outer
           with index = 0
           for k in use-package-keywords do
           (if (eq k keyword)
               (cl-return-from outer index))
           (cl-incf index)))

(defun use-package-normalize-plist (name input &optional plist merge-function)
  "Given a pseudo-plist, normalize it to a regular plist.
The normalized key/value pairs from input are added to PLIST,
extending any keys already present."
  (if (null input)
      plist
    (let* ((keyword (car input))
           (xs (use-package-split-list #'keywordp (cdr input)))
           (args (car xs))
           (tail (cdr xs))
           (normalizer
            (intern-soft (concat "use-package-normalize/"
                                 (symbol-name keyword))))
           (arg (and (functionp normalizer)
                     (funcall normalizer name keyword args)))
           (error-string (format "Unrecognized keyword: %s" keyword)))
      (if (memq keyword use-package-keywords)
          (progn
            (setq plist (use-package-normalize-plist
                         name tail plist merge-function))
            (plist-put plist keyword
                       (if (plist-member plist keyword)
                           (funcall merge-function keyword arg
                                    (plist-get plist keyword))
                         arg)))
        (if use-package-ignore-unknown-keywords
            (progn
              (display-warning 'use-package error-string)
              (use-package-normalize-plist
               name tail plist merge-function))
          (use-package-error error-string))))))

(defun use-package-unalias-keywords (_name args)
  (setq args (cl-nsubstitute :if :when args))
  (let (temp)
    (while (setq temp (plist-get args :unless))
      (setq args (use-package-plist-delete-first args :unless)
            args (append args `(:if (not ,temp))))))
  args)

(defun use-package-merge-keys (key new old)
  (let ((merger (assq key use-package-merge-key-alist)))
    (if merger
        (funcall (cdr merger) new old)
      (append new old))))

(defun use-package-sort-keywords (plist)
  (let (plist-grouped)
    (while plist
      (push (cons (car plist) (cadr plist))
            plist-grouped)
      (setq plist (cddr plist)))
    (let (result)
      (cl-dolist
          (x
           (nreverse
            (sort plist-grouped
                  #'(lambda (l r) (< (use-package-keyword-index (car l))
                                (use-package-keyword-index (car r)))))))
        (setq result (cons (car x) (cons (cdr x) result))))
      result)))

(defun use-package-normalize-keywords (name args)
  (let* ((name-symbol (if (stringp name) (intern name) name))
         (name-string (symbol-name name-symbol)))

    ;; The function `elisp--local-variables' inserts this unbound variable into
    ;; macro forms to determine the locally bound variables for
    ;; `elisp-completion-at-point'. It ends up throwing a lot of errors since it
    ;; can occupy the position of a keyword (or look like a second argument to a
    ;; keyword that takes one). Deleting it when it's at the top level should be
    ;; harmless since there should be no locally bound variables to discover
    ;; here anyway.
    (setq args (delq 'elisp--witness--lisp args))

    ;; Reduce the set of keywords down to its most fundamental expression.
    (setq args (use-package-unalias-keywords name-symbol args))

    ;; Normalize keyword values, coalescing multiple occurrences.
    (setq args (use-package-normalize-plist name-symbol args nil
                                            #'use-package-merge-keys))

    ;; Add default values for keywords not specified, when applicable.
    (cl-dolist (spec use-package-defaults)
      (when (let ((func (nth 2 spec)))
              (if (and func (functionp func))
                  (funcall func name args)
                (eval func)))
        (setq args (use-package-plist-maybe-put
                    args (nth 0 spec)
                    (let ((func (nth 1 spec)))
                      (if (and func (functionp func))
                          (funcall func name args)
                        (eval func)))))))

    ;; Determine any autoloads implied by the keywords used.
    (let ((iargs args)
          commands)
      (while iargs
        (when (keywordp (car iargs))
          (let ((autoloads
                 (intern-soft (concat "use-package-autoloads/"
                                      (symbol-name (car iargs))))))
            (when (functionp autoloads)
              (setq commands
                    ;; jww (2017-12-07): Right now we just ignored the type of
                    ;; the autoload being requested, and assume they are all
                    ;; `command'.
                    (append (mapcar
                             #'car
                             (funcall autoloads name-symbol (car iargs)
                                      (cadr iargs)))
                            commands)))))
        (setq iargs (cddr iargs)))
      (when commands
        (setq args
              ;; Like `use-package-plist-append', but removing duplicates.
              (plist-put args :commands
                         (delete-dups
                          (append commands (plist-get args :commands)))))))

    ;; If byte-compiling, pre-load the package so all its symbols are in
    ;; scope. This is done by prepending statements to the :preface.
    (when (bound-and-true-p byte-compile-current-file)
      (setq args
            (use-package-plist-append
             args :preface
             (use-package-concat
              (mapcar #'(lambda (var) `(defvar ,var))
                      (plist-get args :defines))
              (mapcar #'(lambda (fn) `(declare-function ,fn ,name-string))
                      (plist-get args :functions))
              `((eval-when-compile
                  (with-demoted-errors
                      ,(format "Cannot load %s: %%S" name-string)
                    ,(when (eq use-package-verbose 'debug)
                       `(message ,(format "Compiling package %s" name-string)))
                    ,(unless (plist-get args :no-require)
                       `(unless (featurep ',name-symbol)
                          (load ,name-string nil t))))))))))

    ;; Certain keywords imply :defer, if :demand was not specified.
    (when (and (not (plist-member args :demand))
               (not (plist-member args :defer))
               (not (or (equal '(t) (plist-get args :load))
                        (equal (list (use-package-as-string name))
                               (mapcar #'use-package-as-string
                                       (plist-get args :load)))))
               (cl-some #'identity
                        (mapcar (apply-partially #'plist-member args)
                                use-package-deferring-keywords)))
      (setq args (append args '(:defer t))))

    ;; The :load keyword overrides :no-require
    (when (and (plist-member args :load)
               (plist-member args :no-require))
      (setq args (use-package-plist-delete args :no-require)))

    ;; If at this point no :load, :defer or :no-require has been seen, then
    ;; :load the package itself.
    (when (and (not (plist-member args :load))
               (not (plist-member args :defer))
               (not (plist-member args :no-require)))
      (setq args (append args `(:load (,name)))))

    ;; Sort the list of keywords based on the order of `use-package-keywords'.
    (use-package-sort-keywords args)))

(defun use-package-process-keywords (name plist &optional state)
  "Process the next keyword in the free-form property list PLIST.
The values in the PLIST have each been normalized by the function
use-package-normalize/KEYWORD (minus the colon).

STATE is a property list that the function may modify and/or
query.  This is useful if a package defines multiple keywords and
wishes them to have some kind of stateful interaction.

Unless the KEYWORD being processed intends to ignore remaining
keywords, it must call this function recursively, passing in the
plist with its keyword and argument removed, and passing in the
next value for the STATE."
  (declare (indent 1))
  (unless (null plist)
    (let* ((keyword (car plist))
           (arg (cadr plist))
           (rest (cddr plist)))
      (unless (keywordp keyword)
        (use-package-error (format "%s is not a keyword" keyword)))
      (let* ((handler (concat "use-package-handler/" (symbol-name keyword)))
             (handler-sym (intern handler)))
        (if (functionp handler-sym)
            (funcall handler-sym name keyword arg rest state)
          (use-package-error
           (format "Keyword handler not defined: %s" handler)))))))

(put 'use-package-process-keywords 'lisp-indent-function 'defun)

(defun use-package-list-insert (elem xs &optional anchor after test)
  "Insert ELEM into the list XS.
If ANCHOR is also a keyword, place the new KEYWORD before that
one.
If AFTER is non-nil, insert KEYWORD either at the end of the
keywords list, or after the ANCHOR if one has been provided.
If TEST is non-nil, it is the test used to compare ELEM to list
elements. The default is `eq'.
The modified list is returned. The original list is not modified."
  (let (result)
    (dolist (k xs)
      (if (funcall (or test #'eq) k anchor)
          (if after
              (setq result (cons k result)
                    result (cons elem result))
            (setq result (cons elem result)
                  result (cons k result)))
        (setq result (cons k result))))
    (if anchor
        (nreverse result)
      (if after
          (nreverse (cons elem result))
        (cons elem (nreverse result))))))

;;;;;;;;;;;;;;;;;;;;;;;;;;;;;;;;;;;;;;;;;;;;;;;;;;;;;;;;;;;;;;;;;;;;;;;;;;;;;;
;;
;;; Argument Processing
;;

(defun use-package-only-one (label args f)
  "Call F on the first member of ARGS if it has exactly one element."
  (declare (indent 1))
  (cond
   ((and (listp args) (listp (cdr args))
         (= (length args) 1))
    (funcall f label (car args)))
   (t
    (use-package-error
     (concat label " wants exactly one argument")))))

(put 'use-package-only-one 'lisp-indent-function 'defun)

(defun use-package-as-one (label args f &optional allow-empty)
  "Call F on the first element of ARGS if it has one element, or all of ARGS.
If ALLOW-EMPTY is non-nil, it's OK for ARGS to be an empty list."
  (declare (indent 1))
  (if (if args
          (and (listp args) (listp (cdr args)))
        allow-empty)
      (if (= (length args) 1)
          (funcall f label (car args))
        (funcall f label args))
    (use-package-error
     (concat label " wants a non-empty list"))))

(put 'use-package-as-one 'lisp-indent-function 'defun)

(defun use-package-memoize (f arg)
  "Ensure the macro-expansion of F applied to ARG evaluates ARG
no more than once."
  (let ((loaded (cl-gentemp "use-package--loaded"))
        (result (cl-gentemp "use-package--result"))
        (next   (cl-gentemp "use-package--next")))
    `((defvar ,loaded nil)
      (defvar ,result nil)
      (defvar ,next #'(lambda () (if ,loaded ,result
                              (setq ,loaded t ,result ,arg))))
      ,@(funcall f `((funcall ,next))))))

(defsubst use-package-normalize-value (_label arg)
  "Normalize the Lisp value given by ARG.
The argument LABEL is ignored."
  (cond ((null arg) nil)
        ((eq t arg) t)
        ((use-package-non-nil-symbolp arg)
         `(symbol-value ',arg))
        ((functionp arg)
         `(funcall #',arg))
        (t arg)))

(defun use-package-normalize-symbols (label arg &optional recursed)
  "Normalize a list of symbols."
  (cond
   ((use-package-non-nil-symbolp arg)
    (list arg))
   ((and (not recursed) (listp arg) (listp (cdr arg)))
    (mapcar #'(lambda (x) (car (use-package-normalize-symbols label x t))) arg))
   (t
    (use-package-error
     (concat label " wants a symbol, or list of symbols")))))

(defun use-package-normalize-symlist (_name keyword args)
  (use-package-as-one (symbol-name keyword) args
    #'use-package-normalize-symbols))

(defun use-package-normalize-recursive-symbols (label arg)
  "Normalize a list of symbols."
  (cond
   ((use-package-non-nil-symbolp arg)
    arg)
   ((and (listp arg) (listp (cdr arg)))
    (mapcar #'(lambda (x) (use-package-normalize-recursive-symbols label x))
            arg))
   (t
    (use-package-error
     (concat label " wants a symbol, or nested list of symbols")))))

(defun use-package-normalize-recursive-symlist (_name keyword args)
  (use-package-as-one (symbol-name keyword) args
    #'use-package-normalize-recursive-symbols))

(defun use-package-normalize-paths (label arg &optional recursed)
  "Normalize a list of filesystem paths."
  (cond
   ((and arg (or (use-package-non-nil-symbolp arg) (functionp arg)))
    (let ((value (use-package-normalize-value label arg)))
      (use-package-normalize-paths label (eval value))))
   ((stringp arg)
    (let ((path (if (file-name-absolute-p arg)
                    arg
                  (expand-file-name arg user-emacs-directory))))
      (list path)))
   ((and (not recursed) (listp arg) (listp (cdr arg)))
    (mapcar #'(lambda (x)
                (car (use-package-normalize-paths label x t))) arg))
   (t
    (use-package-error
     (concat label " wants a directory path, or list of paths")))))

(defun use-package-normalize-predicate (_name keyword args)
  (if (null args)
      t
    (use-package-only-one (symbol-name keyword) args
      #'use-package-normalize-value)))

(defun use-package-normalize-form (label args)
  "Given a list of forms, return it wrapped in `progn'."
  (unless (listp (car args))
    (use-package-error (concat label " wants a sexp or list of sexps")))
  (mapcar #'(lambda (form)
              (if (and (consp form)
                       (memq (car form)
                             '(use-package bind-key bind-key*
                                unbind-key bind-keys bind-keys*)))
                  (macroexpand form)
                form)) args))

(defun use-package-normalize-forms (_name keyword args)
  (use-package-normalize-form (symbol-name keyword) args))

(defun use-package-normalize-pairs
    (key-pred val-pred name label arg &optional recursed)
  "Normalize a list of pairs.
KEY-PRED and VAL-PRED are predicates recognizing valid keys and
values, respectively.
If RECURSED is non-nil, recurse into sublists."
  (cond
   ((funcall key-pred arg)
    (list (cons arg (use-package-as-symbol name))))
   ((use-package-is-pair arg key-pred val-pred)
    (list arg))
   ((and (not recursed) (listp arg) (listp (cdr arg)))
    (let (last-item)
      (mapcar
       #'(lambda (x)
           (prog1
               (let ((ret (use-package-normalize-pairs
                           key-pred val-pred name label x t)))
                 (if (and (listp ret)
                          (not (keywordp last-item)))
                     (car ret)
                   ret))
             (setq last-item x))) arg)))
   (t arg)))

(defun use-package-recognize-function (v &optional binding additional-pred)
  "A predicate that recognizes functional constructions:
  nil
  sym
  \\='sym
  (quote sym)
  #'sym
  (function sym)
  (lambda () ...)
  \\='(lambda () ...)
  (quote (lambda () ...))
  #'(lambda () ...)
  (function (lambda () ...))"
  (or (if binding
          (symbolp v)
        (use-package-non-nil-symbolp v))
      (and (listp v)
           (memq (car v) '(quote function))
           (use-package-non-nil-symbolp (cadr v)))
      (if binding (commandp v) (functionp v))
      (and additional-pred
           (funcall additional-pred v))))

(defun use-package-normalize-function (v)
  "Reduce functional constructions to one of two normal forms:
  sym
  #'(lambda () ...)"
  (cond ((symbolp v) v)
        ((and (listp v)
              (memq (car v) '(quote function))
              (use-package-non-nil-symbolp (cadr v)))
         (cadr v))
        ((and (consp v)
              (eq 'lambda (car v)))
         v)
        ((and (listp v)
              (memq (car v) '(quote function))
              (eq 'lambda (car (cadr v))))
         (cadr v))
        (t v)))

(defun use-package-normalize-commands (args)
  "Map over ARGS of the form ((_ . F) ...), normalizing functional F's."
  (mapcar #'(lambda (x)
              (if (consp x)
                  (cons (car x) (use-package-normalize-function (cdr x)))
                x))
          args))

(defun use-package-normalize-mode (name keyword args)
  "Normalize arguments for keywords which add regexp/mode pairs to an alist."
  (use-package-as-one (symbol-name keyword) args
    (apply-partially #'use-package-normalize-pairs
                     #'use-package-regex-p
                     #'use-package-recognize-function
                     name)))

(defun use-package-autoloads-mode (_name _keyword args)
  (mapcar
   #'(lambda (x) (cons (cdr x) 'command))
   (cl-remove-if-not #'(lambda (x)
                         (and (consp x)
                              (use-package-non-nil-symbolp (cdr x))))
                     args)))

(defun use-package-handle-mode (name alist args rest state)
  "Handle keywords which add regexp/mode pairs to an alist."
  (use-package-concat
   (use-package-process-keywords name rest state)
   (mapcar
    #'(lambda (thing)
        `(add-to-list
          ',alist
          ',(cons (use-package-normalize-regex (car thing))
                  (cdr thing))))
    (use-package-normalize-commands args))))

;;;;;;;;;;;;;;;;;;;;;;;;;;;;;;;;;;;;;;;;;;;;;;;;;;;;;;;;;;;;;;;;;;;;;;;;;;;;;;
;;
;;; Statistics
;;

(defun use-package-reset-statistics ()
  (interactive)
  (setq use-package-statistics (make-hash-table)))

(defun use-package-statistics-status (package)
  "Return loading configuration status of PACKAGE statistics."
  (cond ((gethash :config package)      "Configured")
        ((gethash :init package)        "Initialized")
        ((gethash :preface package)     "Prefaced")
        ((gethash :use-package package) "Declared")))

(defun use-package-statistics-last-event (package)
  "Return the date when PACKAGE's status last changed.
The date is returned as a string."
  (or (gethash :config package)
      (gethash :init package)
      (gethash :preface package)
      (gethash :use-package package)))

(defun use-package-statistics-time (package)
  "Return the time is took for PACKAGE to load."
  (+ (float-time (gethash :config-secs package '(0 0 0 0)))
     (float-time (gethash :init-secs package '(0 0 0 0)))
     (float-time (gethash :preface-secs package '(0 0 0 0)))
     (float-time (gethash :use-package-secs package '(0 0 0 0)))))

(defun use-package-statistics-convert (package)
  "Return information about PACKAGE.

The information is formatted in a way suitable for
`use-package-statistics-mode'."
  (let ((statistics (gethash package use-package-statistics)))
    (list
     package
     (vector
      (symbol-name package)
      (use-package-statistics-status statistics)
      (format-time-string
       "%H:%M:%S.%6N"
       (use-package-statistics-last-event statistics))
      (format "%.2f" (use-package-statistics-time statistics))))))

(defun use-package-report ()
  "Show current statistics gathered about use-package declarations.
In the table that's generated, the status field has the following
meaning:
  Configured        :config has been processed (the package is loaded!)
  Initialized       :init has been processed (load status unknown)
  Prefaced          :preface has been processed
  Declared          the use-package declaration was seen"
  (interactive)
  (with-current-buffer (get-buffer-create "*use-package statistics*")
    (setq tabulated-list-entries
          (mapcar #'use-package-statistics-convert
                  (hash-table-keys use-package-statistics)))
    (use-package-statistics-mode)
    (tabulated-list-print)
    (display-buffer (current-buffer))))

(defvar use-package-statistics-status-order
  '(("Declared"    . 0)
    ("Prefaced"    . 1)
    ("Initialized" . 2)
    ("Configured"  . 3)))

(define-derived-mode use-package-statistics-mode tabulated-list-mode
  "use-package statistics"
  "Show current statistics gathered about use-package declarations."
  (setq tabulated-list-format
        ;; The sum of column width is 80 characters:
        [("Package" 25 t)
         ("Status" 13
          (lambda (a b)
            (< (assoc-default
                (use-package-statistics-status
                 (gethash (car a) use-package-statistics))
                use-package-statistics-status-order)
               (assoc-default
                (use-package-statistics-status
                 (gethash (car b) use-package-statistics))
                use-package-statistics-status-order))))
         ("Last Event" 23
          (lambda (a b)
            (< (float-time
                (use-package-statistics-last-event
                 (gethash (car a) use-package-statistics)))
               (float-time
                (use-package-statistics-last-event
                 (gethash (car b) use-package-statistics))))))
         ("Time" 10
          (lambda (a b)
            (< (use-package-statistics-time
                (gethash (car a) use-package-statistics))
               (use-package-statistics-time
                (gethash (car b) use-package-statistics)))))])
  (setq tabulated-list-sort-key '("Time" . t))
  (tabulated-list-init-header))

(defun use-package-statistics-gather (keyword name after)
  (let* ((hash (gethash name use-package-statistics
                        (make-hash-table)))
         (before (and after (gethash keyword hash (current-time)))))
    (puthash keyword (current-time) hash)
    (when after
      (puthash (intern (concat (symbol-name keyword) "-secs"))
               (time-subtract (current-time) before) hash))
    (puthash name hash use-package-statistics)))

;;;;;;;;;;;;;;;;;;;;;;;;;;;;;;;;;;;;;;;;;;;;;;;;;;;;;;;;;;;;;;;;;;;;;;;;;;;;;;
;;
;;; Handlers
;;

;;;; :disabled

;; Don't alias this to `ignore', as that will cause the resulting
;; function to be interactive.
(defun use-package-normalize/:disabled (_name _keyword _arg)
  "Do nothing, return nil.")

(defun use-package-handler/:disabled (name _keyword _arg rest state)
  (use-package-process-keywords name rest state))

;;;; :if, :when and :unless

(defun use-package-normalize-test (_name keyword args)
  (use-package-only-one (symbol-name keyword) args
    #'use-package-normalize-value))

(defalias 'use-package-normalize/:if 'use-package-normalize-test)

(defun use-package-handler/:if (name _keyword pred rest state)
  (let ((body (use-package-process-keywords name rest state)))
    `((when ,pred ,@body))))

(defalias 'use-package-normalize/:when 'use-package-normalize-test)

(defalias 'use-package-handler/:when 'use-package-handler/:if)

(defalias 'use-package-normalize/:unless 'use-package-normalize-test)

(defun use-package-handler/:unless (name _keyword pred rest state)
  (let ((body (use-package-process-keywords name rest state)))
    `((unless ,pred ,@body))))

;;;; :requires

(defalias 'use-package-normalize/:requires 'use-package-normalize-symlist)

(defun use-package-handler/:requires (name _keyword requires rest state)
  (let ((body (use-package-process-keywords name rest state)))
    (if (null requires)
        body
      `((when ,(if (> (length requires) 1)
                   `(not (member nil (mapcar #'featurep ',requires)))
                 `(featurep ',(car requires)))
          ,@body)))))

;;;; :load-path

(defun use-package-normalize/:load-path (_name keyword args)
  (use-package-as-one (symbol-name keyword) args
    #'use-package-normalize-paths))

(defun use-package-handler/:load-path (name _keyword arg rest state)
  (let ((body (use-package-process-keywords name rest state)))
    (use-package-concat
     (mapcar #'(lambda (path)
                 `(eval-and-compile (add-to-list 'load-path ,path)))
             arg)
     body)))

;;;; :no-require

(defalias 'use-package-normalize/:no-require 'use-package-normalize-predicate)

(defun use-package-handler/:no-require (name _keyword _arg rest state)
  (use-package-process-keywords name rest state))

;;;; :defines

(defalias 'use-package-normalize/:defines 'use-package-normalize-symlist)

(defun use-package-handler/:defines (name _keyword _arg rest state)
  (use-package-process-keywords name rest state))

;;;; :functions

(defalias 'use-package-normalize/:functions 'use-package-normalize-symlist)

(defun use-package-handler/:functions (name _keyword _arg rest state)
  (use-package-process-keywords name rest state))

;;;; :preface

(defalias 'use-package-normalize/:preface 'use-package-normalize-forms)

(defun use-package-handler/:preface (name _keyword arg rest state)
  (let ((body (use-package-process-keywords name rest state)))
    (use-package-concat
     (when use-package-compute-statistics
       `((use-package-statistics-gather :preface ',name nil)))
     (when arg
       `((eval-and-compile ,@arg)))
     body
     (when use-package-compute-statistics
       `((use-package-statistics-gather :preface ',name t))))))

;;;; :catch

(defvar use-package--form)
(defvar use-package--hush-function #'(lambda (_keyword body) body))

(defsubst use-package-hush (context keyword body)
  `((condition-case-unless-debug err
        ,(macroexp-progn body)
      (error (funcall ,context ,keyword err)))))

(defun use-package-normalize/:catch (_name keyword args)
  (if (null args)
      t
    (use-package-only-one (symbol-name keyword) args
      use-package--hush-function)))

(defun use-package-handler/:catch (name keyword arg rest state)
  (let* ((context (cl-gentemp "use-package--warning")))
    (cond
     ((not arg)
      (use-package-process-keywords name rest state))
     ((eq arg t)
      `((defvar ,context
          #'(lambda (keyword err)
              (let ((msg (format "%s/%s: %s" ',name keyword
                                 (error-message-string err))))
                ,@(when (eq use-package-verbose 'debug)
                    `((with-current-buffer
                          (get-buffer-create "*use-package*")
                        (goto-char (point-max))
                        (insert "-----\n" msg ,use-package--form)
                        (emacs-lisp-mode))
                      (setq msg
                            (concat msg
                                    " (see the *use-package* buffer)"))))
                (display-warning 'use-package msg :error))))
        ,@(let ((use-package--hush-function
                 (apply-partially #'use-package-hush context)))
            (funcall use-package--hush-function keyword
                     (use-package-process-keywords name rest state)))))
     ((functionp arg)
      `((defvar ,context ,arg)
        ,@(let ((use-package--hush-function
                 (apply-partially #'use-package-hush context)))
            (funcall use-package--hush-function keyword
                     (use-package-process-keywords name rest state)))))
     (t
      (use-package-error "The :catch keyword expects 't' or a function")))))

;;;; :interpreter

(defalias 'use-package-normalize/:interpreter 'use-package-normalize-mode)
(defalias 'use-package-autoloads/:interpreter 'use-package-autoloads-mode)

(defun use-package-handler/:interpreter (name _keyword arg rest state)
  (use-package-handle-mode name 'interpreter-mode-alist arg rest state))

;;;; :mode

(defalias 'use-package-normalize/:mode 'use-package-normalize-mode)
(defalias 'use-package-autoloads/:mode 'use-package-autoloads-mode)

(defun use-package-handler/:mode (name _keyword arg rest state)
  (use-package-handle-mode name 'auto-mode-alist arg rest state))

;;;; :magic

(defalias 'use-package-normalize/:magic 'use-package-normalize-mode)
(defalias 'use-package-autoloads/:magic 'use-package-autoloads-mode)

(defun use-package-handler/:magic (name _keyword arg rest state)
  (use-package-handle-mode name 'magic-mode-alist arg rest state))

;;;; :magic-fallback

(defalias 'use-package-normalize/:magic-fallback 'use-package-normalize-mode)
(defalias 'use-package-autoloads/:magic-fallback 'use-package-autoloads-mode)

(defun use-package-handler/:magic-fallback (name _keyword arg rest state)
  (use-package-handle-mode name 'magic-fallback-mode-alist arg rest state))

;;;; :hook

(defun use-package-normalize/:hook (name keyword args)
  (use-package-as-one (symbol-name keyword) args
    #'(lambda (label arg)
        (unless (or (use-package-non-nil-symbolp arg) (consp arg))
          (use-package-error
           (concat label " a <symbol> or (<symbol or list of symbols> . <symbol or function>)"
                   " or list of these")))
        (use-package-normalize-pairs
         #'(lambda (k)
             (or (use-package-non-nil-symbolp k)
                 (and k (let ((every t))
                          (while (and every k)
                            (if (and (consp k)
                                     (use-package-non-nil-symbolp (car k)))
                                (setq k (cdr k))
                              (setq every nil)))
                          every))))
         #'use-package-recognize-function
         name label arg))))

(defalias 'use-package-autoloads/:hook 'use-package-autoloads-mode)

(defun use-package-handler/:hook (name _keyword args rest state)
  "Generate use-package custom keyword code."
  (use-package-concat
   (use-package-process-keywords name rest state)
   (cl-mapcan
    #'(lambda (def)
        (let ((syms (car def))
              (fun (cdr def)))
          (when fun
            (mapcar
             #'(lambda (sym)
                 `(add-hook
                   (quote ,(intern
                            (concat (symbol-name sym)
                                    use-package-hook-name-suffix)))
                   (function ,fun)))
             (use-package-hook-handler-normalize-mode-symbols syms)))))
    (use-package-normalize-commands args))))

<<<<<<< HEAD
;;;; :hook*

(defalias 'use-package-normalize/:hook* 'use-package-normalize/:hook)
(defalias 'use-package-autoloads/:hook* 'use-package-autoloads/:hook)

(defun use-package-handler/:hook* (name _keyword args rest state)
  "Generate use-package custom keyword code."
  (use-package-concat
   (use-package-process-keywords name rest state)
   (cl-mapcan
    #'(lambda (def)
        (let ((syms (car def))
              (fun (cdr def)))
          (when fun
            (mapcar
             #'(lambda (sym)
                 `(add-hook
                   (quote ,(intern (symbol-name sym)))
                   (function ,fun)))
             (if (use-package-non-nil-symbolp syms) (list syms) syms)))))
    (use-package-normalize-commands args))))
=======
(defun use-package-hook-handler-normalize-mode-symbols (syms)
  "Ensure that `SYMS' turns into a list of modes."
  (if (use-package-non-nil-symbolp syms) (list syms) syms))
>>>>>>> ec394153

;;;; :commands

(defalias 'use-package-normalize/:commands 'use-package-normalize-symlist)

(defun use-package-handler/:commands (name _keyword arg rest state)
  (use-package-concat
   ;; Since we deferring load, establish any necessary autoloads, and also
   ;; keep the byte-compiler happy.
   (let ((name-string (use-package-as-string name)))
     (cl-mapcan
      #'(lambda (command)
          (when (symbolp command)
            (append
             (unless (plist-get state :demand)
               `((unless (fboundp ',command)
                   (autoload #',command ,name-string nil t))))
             (when (bound-and-true-p byte-compile-current-file)
               `((eval-when-compile
                   (declare-function ,command ,name-string)))))))
      (delete-dups arg)))
   (use-package-process-keywords name rest state)))

;;;; :defer

(defalias 'use-package-normalize/:defer 'use-package-normalize-predicate)

(defun use-package-handler/:defer (name _keyword arg rest state)
  (let ((body (use-package-process-keywords name rest state)))
    (use-package-concat
     ;; Load the package after a set amount of idle time, if the argument to
     ;; `:defer' was a number.
     (when (numberp arg)
       `((run-with-idle-timer ,arg nil #'require
                              ',(use-package-as-symbol name) nil t)))
     (if (or (not arg) (null body))
         body
       `((eval-after-load ',name ',(macroexp-progn body)))))))

;;;; :after

(defun use-package-normalize/:after (name keyword args)
  (setq args (use-package-normalize-recursive-symlist name keyword args))
  (if (consp args)
      args
    (list args)))

(defun use-package-after-count-uses (features*)
  "Count the number of time the body would appear in the result."
  (cond ((use-package-non-nil-symbolp features*)
         1)
        ((and (consp features*)
              (memq (car features*) '(:or :any)))
         (let ((num 0))
           (cl-dolist (next (cdr features*))
             (setq num (+ num (use-package-after-count-uses next))))
           num))
        ((and (consp features*)
              (memq (car features*) '(:and :all)))
         (apply #'max (mapcar #'use-package-after-count-uses
                              (cdr features*))))
        ((listp features*)
         (use-package-after-count-uses (cons :all features*)))))

(defun use-package-require-after-load (features* body)
  "Generate `eval-after-load' statements to represents FEATURES*.
FEATURES* is a list containing keywords `:and' and `:all', where
no keyword implies `:all'."
  (cond
   ((use-package-non-nil-symbolp features*)
    `((eval-after-load ',features* ',(macroexp-progn body))))
   ((and (consp features*)
         (memq (car features*) '(:or :any)))
    (cl-mapcan #'(lambda (x) (use-package-require-after-load x body))
               (cdr features*)))
   ((and (consp features*)
         (memq (car features*) '(:and :all)))
    (cl-dolist (next (cdr features*))
      (setq body (use-package-require-after-load next body)))
    body)
   ((listp features*)
    (use-package-require-after-load (cons :all features*) body))))

(defun use-package-handler/:after (name _keyword arg rest state)
  (let ((body (use-package-process-keywords name rest state))
        (uses (use-package-after-count-uses arg)))
    (if (or (null uses) (null body))
        body
      (if (<= uses 1)
          (use-package-require-after-load arg body)
        (use-package-memoize
         (apply-partially #'use-package-require-after-load arg)
         (macroexp-progn body))))))

;;;; :demand

(defalias 'use-package-normalize/:demand 'use-package-normalize-predicate)

(defun use-package-handler/:demand (name _keyword _arg rest state)
  (use-package-process-keywords name rest state))

;;;; :custom

(defun use-package-normalize/:custom (_name keyword args)
  "Normalize use-package custom keyword."
  (use-package-as-one (symbol-name keyword) args
    #'(lambda (label arg)
        (unless (listp arg)
          (use-package-error
           (concat label " a (<symbol> <value> [comment])"
                   " or list of these")))
        (if (use-package-non-nil-symbolp (car arg))
            (list arg)
          arg))))

(defun use-package-handler/:custom (name _keyword args rest state)
  "Generate use-package custom keyword code."
  (use-package-concat
   (if (bound-and-true-p use-package-use-theme)
       `((let ((custom--inhibit-theme-enable nil))
           ;; Declare the theme here so use-package can be required inside
           ;; eval-and-compile without warnings about unknown theme.
           (unless (memq 'use-package custom-known-themes)
             (deftheme use-package)
             (enable-theme 'use-package)
             (setq custom-enabled-themes (remq 'use-package custom-enabled-themes)))
           (custom-theme-set-variables
            'use-package
            ,@(mapcar
               #'(lambda (def)
                   (let ((variable (nth 0 def))
                         (value (nth 1 def))
                         (comment (nth 2 def)))
                     (unless (and comment (stringp comment))
                       (setq comment (format "Customized with use-package %s" name)))
                     `'(,variable ,value nil () ,comment)))
               args))))
     (mapcar
      #'(lambda (def)
          (let ((variable (nth 0 def))
                (value (nth 1 def))
                (comment (nth 2 def)))
            (unless (and comment (stringp comment))
              (setq comment (format "Customized with use-package %s" name)))
            `(customize-set-variable (quote ,variable) ,value ,comment)))
      args))
   (use-package-process-keywords name rest state)))

;;;; :custom-face

(defun use-package-normalize/:custom-face (name-symbol _keyword arg)
  "Normalize use-package custom-face keyword."
  (let ((error-msg
         (format "%s wants a (<symbol> <face-spec>) or list of these"
                 name-symbol)))
    (unless (listp arg)
      (use-package-error error-msg))
    (cl-dolist (def arg arg)
      (unless (listp def)
        (use-package-error error-msg))
      (let ((face (nth 0 def))
            (spec (nth 1 def)))
        (when (or (not face)
                  (not spec)
                  (> (length def) 2))
          (use-package-error error-msg))))))

(defun use-package-handler/:custom-face (name _keyword args rest state)
  "Generate use-package custom-face keyword code."
  (use-package-concat
   (mapcar #'(lambda (def) `(custom-set-faces (backquote ,def))) args)
   (use-package-process-keywords name rest state)))

;;;; :init

(defalias 'use-package-normalize/:init 'use-package-normalize-forms)

(defun use-package-handler/:init (name _keyword arg rest state)
  (use-package-concat
   (when use-package-compute-statistics
     `((use-package-statistics-gather :init ',name nil)))
   (let ((init-body
          (use-package-hook-injector (use-package-as-string name)
                                     :init arg)))
     (when init-body
       (funcall use-package--hush-function :init
                (if use-package-check-before-init
                    `((when (locate-library ,(use-package-as-string name))
                        ,@init-body))
                  init-body))))
   (use-package-process-keywords name rest state)
   (when use-package-compute-statistics
     `((use-package-statistics-gather :init ',name t)))))

;;;; :load

(defun use-package-normalize/:load (name keyword args)
  (setq args (use-package-normalize-recursive-symlist name keyword args))
  (if (consp args)
      args
    (list args)))

(defun use-package-handler/:load (name _keyword arg rest state)
  (let ((body (use-package-process-keywords name rest state)))
    (cl-dolist (pkg arg)
      (setq body (use-package-require (if (eq t pkg) name pkg) nil body)))
    body))

;;;; :config

(defalias 'use-package-normalize/:config 'use-package-normalize-forms)

(defun use-package-handler/:config (name _keyword arg rest state)
  (let* ((body (use-package-process-keywords name rest state))
         (name-symbol (use-package-as-symbol name)))
    (use-package-concat
     (when use-package-compute-statistics
       `((use-package-statistics-gather :config ',name nil)))
     (if (and (or (null arg) (equal arg '(t))) (not use-package-inject-hooks))
         body
       (use-package-with-elapsed-timer
           (format "Configuring package %s" name-symbol)
         (funcall use-package--hush-function :config
                  (use-package-concat
                   (use-package-hook-injector
                    (symbol-name name-symbol) :config arg)
                   body
                   (list t)))))
     (when use-package-compute-statistics
       `((use-package-statistics-gather :config ',name t))))))

;;;; :local

(defun use-package-normalize/:local (name keyword args)
  (let ((first-arg-name (symbol-name (caar args))))
    (if (not (string-suffix-p "-hook" first-arg-name))
        (let* ((sym-name (symbol-name name))
               (addition (if (string-suffix-p "-mode" sym-name)
                             "-hook"
                           "-mode-hook"))
               (hook (intern (concat sym-name addition))))
          `((,hook . ,(use-package-normalize-forms name keyword args))))
      (cl-loop for (hook . code) in args
               collect `(,hook . ,(use-package-normalize-forms name keyword code))))))

(defun use-package-handler/:local (name _keyword arg rest state)
  (let* ((body (use-package-process-keywords name rest state)))
    (use-package-concat
     body
     (cl-loop for (hook . code) in arg
              for func-name = (intern (concat "use-package-func/" (symbol-name hook)))
              collect (progn
                        (push 'progn code)
                        `(defun ,func-name () ,code))
              collect `(add-hook ',hook ',func-name)))))

;;;;;;;;;;;;;;;;;;;;;;;;;;;;;;;;;;;;;;;;;;;;;;;;;;;;;;;;;;;;;;;;;;;;;;;;;;;;;;
;;
;;; The main macro
;;

(defmacro use-package-core (name args)
  `(let* ((args* (use-package-normalize-keywords ,name ,args))
          (use-package--form
           (if (eq use-package-verbose 'debug)
               (concat "\n\n"
                       (pp-to-string `(use-package ,name ,@,args))
                       "\n  -->\n\n"
                       (pp-to-string `(use-package ,name ,@args*))
                       "\n  ==>\n\n"
                       (pp-to-string
                        (macroexp-progn
                         (let ((use-package-verbose 'errors)
                               (use-package-expand-minimally t))
                           (use-package-process-keywords name args*
                             (and (plist-get args* :demand)
                                  (list :demand t)))))))
             "")))
     (use-package-process-keywords name args*
       (and (plist-get args* :demand)
            (list :demand t)))))

;;;###autoload
(defmacro use-package (name &rest args)
  "Declare an Emacs package by specifying a group of configuration options.

For full documentation, please see the README file that came with
this file.  Usage:

  (use-package package-name
     [:keyword [option]]...)

:init            Code to run before PACKAGE-NAME has been loaded.
:config          Code to run after PACKAGE-NAME has been loaded.  Note that
                 if loading is deferred for any reason, this code does not
                 execute until the lazy load has occurred.
:preface         Code to be run before everything except `:disabled'; this
                 can be used to define functions for use in `:if', or that
                 should be seen by the byte-compiler.

:mode            Form to be added to `auto-mode-alist'.
:magic           Form to be added to `magic-mode-alist'.
:magic-fallback  Form to be added to `magic-fallback-mode-alist'.
:interpreter     Form to be added to `interpreter-mode-alist'.

:commands        Define autoloads for commands that will be defined by the
                 package.  This is useful if the package is being lazily
                 loaded, and you wish to conditionally call functions in your
                 `:init' block that are defined in the package.
:hook            Specify hook(s) to attach this package to.
:hook*           Similer to :hook, but without `use-package-hook-name-suffix'.

:bind            Bind keys, and define autoloads for the bound commands.
:bind*           Bind keys, and define autoloads for the bound commands,
                 *overriding all minor mode bindings*.
:bind-keymap     Bind a key prefix to an auto-loaded keymap defined in the
                 package.  This is like `:bind', but for keymaps.
:bind-keymap*    Like `:bind-keymap', but overrides all minor mode bindings

:defer           Defer loading of a package -- this is implied when using
                 `:commands', `:bind', `:bind*', `:mode', `:magic', `:hook',
                 `:magic-fallback', or `:interpreter'.  This can be an integer,
                 to force loading after N seconds of idle time, if the package
                 has not already been loaded.
:after           Delay the use-package declaration until after the named modules
                 have loaded. Once load, it will be as though the use-package
                 declaration (without `:after') had been seen at that moment.
:demand          Prevent the automatic deferred loading introduced by constructs
                 such as `:bind' (see `:defer' for the complete list).

:if EXPR         Initialize and load only if EXPR evaluates to a non-nil value.
:disabled        The package is ignored completely if this keyword is present.
:defines         Declare certain variables to silence the byte-compiler.
:functions       Declare certain functions to silence the byte-compiler.
:load-path       Add to the `load-path' before attempting to load the package.
:diminish        Support for diminish.el (if installed).
:delight         Support for delight.el (if installed).
:custom          Call `Custom-set' or `set-default' with each variable
                 definition without modifying the Emacs `custom-file'.
                 (compare with `custom-set-variables').
:custom-face     Call `custom-set-faces' with each face definition.
:ensure          Loads the package using package.el if necessary.
:pin             Pin the package to an archive."
  (declare (indent defun))
  (unless (memq :disabled args)
    (macroexp-progn
     (use-package-concat
      (when use-package-compute-statistics
        `((use-package-statistics-gather :use-package ',name nil)))
      (if (eq use-package-verbose 'errors)
          (use-package-core name args)
        (condition-case-unless-debug err
            (use-package-core name args)
          (error
           (ignore
            (display-warning
             'use-package
             (format "Failed to parse package %s: %s"
                     name (error-message-string err)) :error)))))
      (when use-package-compute-statistics
        `((use-package-statistics-gather :use-package ',name t)))))))

(provide 'use-package-core)

;; Local Variables:
;; indent-tabs-mode: nil
;; End:

;;; use-package-core.el ends here<|MERGE_RESOLUTION|>--- conflicted
+++ resolved
@@ -1319,7 +1319,6 @@
              (use-package-hook-handler-normalize-mode-symbols syms)))))
     (use-package-normalize-commands args))))
 
-<<<<<<< HEAD
 ;;;; :hook*
 
 (defalias 'use-package-normalize/:hook* 'use-package-normalize/:hook)
@@ -1341,11 +1340,10 @@
                    (function ,fun)))
              (if (use-package-non-nil-symbolp syms) (list syms) syms)))))
     (use-package-normalize-commands args))))
-=======
+
 (defun use-package-hook-handler-normalize-mode-symbols (syms)
   "Ensure that `SYMS' turns into a list of modes."
   (if (use-package-non-nil-symbolp syms) (list syms) syms))
->>>>>>> ec394153
 
 ;;;; :commands
 
