--- conflicted
+++ resolved
@@ -340,6 +340,7 @@
       (setq use-package-idle-timer nil))))
 
 (defun use-package-ensure-elpa (package)
+  (require 'package)
   (when (not (package-installed-p package))
     (package-install package)))
 
@@ -407,14 +408,9 @@
                   ensure)))
 
         (when package-name
-<<<<<<< HEAD
           (if use-el-get
               (use-package-ensure-el-get name)
             (use-package-ensure-elpa package-name))))
-=======
-          (require 'package)
-          (use-package-ensure-elpa package-name)))
->>>>>>> 7be27626
 
 
       (if diminish-var
