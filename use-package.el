;;; use-package.el --- A use-package declaration for simplifying your .emacs

;; Copyright (C) 2012 John Wiegley

;; Author: John Wiegley <jwiegley@gmail.com>
;; Created: 17 Jun 2012
;; Version: 1.0
;; Package-Requires: ((bind-key "1.0") (diminish "0.44"))
;; Keywords: dotemacs startup speed config package
;; X-URL: https://github.com/jwiegley/use-package

;; This program is free software; you can redistribute it and/or
;; modify it under the terms of the GNU General Public License as
;; published by the Free Software Foundation; either version 2, or (at
;; your option) any later version.

;; This program is distributed in the hope that it will be useful, but
;; WITHOUT ANY WARRANTY; without even the implied warranty of
;; MERCHANTABILITY or FITNESS FOR A PARTICULAR PURPOSE.  See the GNU
;; General Public License for more details.

;; You should have received a copy of the GNU General Public License
;; along with GNU Emacs; see the file COPYING.  If not, write to the
;; Free Software Foundation, Inc., 59 Temple Place - Suite 330,
;; Boston, MA 02111-1307, USA.

;;; Commentary:

;; The `use-package' declaration macro allows you to isolate package
;; configuration in your ".emacs" in a way that is performance-oriented and,
;; well, just tidy.  I created it because I have over 80 packages that I use
;; in Emacs, and things were getting difficult to manage.  Yet with this
;; utility my total load time is just under 1 second, with no loss of
;; functionality!
;;
;; Here is the simplest `use-package' declaration:
;;
;;   (use-package foo)
;;
;; This loads in the package foo, but only if foo is available on your system.
;; If not, a warning is logged to your `*Messages*' buffer.  If it succeeds a
;; message about "Loading foo" is logged, along with the time it took to load,
;; if that time is over 0.01s.
;;
;; Use the :init keywoard to do some stuff to initialize foo, but only if foo
;; actually gets loaded:
;;
;;   (use-package foo
;;     :init
;;     (progn
;;       (setq foo-variable t)
;;       (foo-mode 1)))
;;
;; A very common thing to do when loading a module is to bind a key to primary
;; commands within that module:
;;
;;   (use-package ace-jump-mode
;;     :bind ("C-." . ace-jump-mode))
;;
;; This does two things: first, it creates autoload for the `ace-jump-mode'
;; command, and defers loading of `ace-jump-mode' until you actually use it.
;; Second, it binds the key `C-.' to that command.  After loading, you can use
;; `M-x describe-personal-keybindings' to see all such bindings you've set
;; throughout your Emacs.
;;
;; A more literal way to do the exact same thing is:
;;
;;   (use-package ace-jump-mode
;;     :commands ace-jump-mode
;;     :init
;;     (bind-key "C-." 'ace-jump-mode))
;;
;; When you use the `:commands' keyword, it creates autoloads for those
;; commands and defers loading of the module until they are used.  In this
;; case, the `:init' form is always run -- even if ace-jump-mode might not be
;; on your system.  So remember to keep `:init' activities to only those that
;; would succeed either way.
;;
;; Similar to `:bind', you can use `:mode' and `:interpreter' to establish a
;; deferred binding within `auto-mode-alist' and `interpreter-mode-alist'.
;; The specifier to either keyword can be a single cons or a list:
;;
;;   (use-package python-mode
;;     :mode ("\\.py$" . python-mode)
;;     :interpreter ("python" . python-mode))
;;
;; If you aren't using `:commands', `:bind', `:mode', or `:interpreter' (all
;; of which imply `:commands'), you can still defer loading with the `:defer'
;; keyword:
;;
;;   (use-package ace-jump-mode
;;     :defer t
;;     :init
;;     (progn
;;       (autoload 'ace-jump-mode "ace-jump-mode" nil t)
;;       (bind-key "C-." 'ace-jump-mode)))
;;
;; This does exactly the same thing as the other two commands above.
;;
;; A companion to the `:init' keyword is `:config'.  Although `:init' always
;; happens in the case of deferred modules (which are likely to be the most
;; common kind), `:config' form only run after the module has been loaded by
;; Emacs:
;;
;;   (use-package ace-jump-mode
;;     :bind ("C-." . ace-jump-mode)
;;     :config
;;     (message "Yay, ace-jump-mode was actually loaded!"))
;;
;; You will see a "Configured..." message in your `*Messages*' log when a
;; package is configured, and a timing if the configuration time was longer
;; than 0.01s.  You should keep `:init' forms as simple as possible, and put
;; as much as you can get away with on the `:config' side.
;;
;; You can have both `:init' and `:config':
;;
;;   (use-package haskell-mode
;;     :commands haskell-mode
;;     :init
;;     (add-to-list 'auto-mode-alist '("\\.l?hs$" . haskell-mode))
;;     :config
;;     (progn
;;       (use-package inf-haskell)
;;       (use-package hs-lint)))
;;
;; In this case, I want to autoload the command `haskell-mode' from
;; "haskell-mode.el", add it to `auto-mode-alist' at the time ".emacs" is
;; loaded, but wait until after I've opened a Haskell file before loading
;; "inf-haskell.el" and "hs-lint.el".
;;
;; Another similar option to `:init' is `:idle'. Like `:init' this always run,
;; however, it does so when Emacs is idle at some time in the future after
;; load. This is particularly useful for convienience minor modes which can be
;; slow to load. For instance, in this case, I want Emacs to always use
;; `global-pabbrev-mode'. `:commands' creates an appropriate autoload; `:idle'
;; will run this command at some point in the future. If you start Emacs and
;; beginning typing straight-away, loading will happen eventually.
;;
;; (use-package pabbrev
;;   :commands global-pabbrev-mode
;;   :idle (global-pabbrev-mode))
;;
;; Idle functions are run in the order in which they are evaluated. If you
;; have many, it may take sometime for all to run. `use-package' will always
;; tell you if there is an error in the form which can otherwise be difficult
;; to debug. It may tell you about functions being eval'd, depending on the
;; value of `use-package-verbose'. Other good candidates for `:idle' are
;; `yasnippet', `auto-complete' and `autopair'.
;;
;; The `:bind' keyword takes either a cons or a list of conses:
;;
;;   (use-package hi-lock
;;     :bind (("M-o l" . highlight-lines-matching-regexp)
;;            ("M-o r" . highlight-regexp)
;;            ("M-o w" . highlight-phrase)))
;;
;; The `:commands' keyword likewise takes either a symbol or a list of
;; symbols.
;;
;; You can use the `:if' keyword to predicate the loading and initialization
;; of a module.  For example, I only want an `edit-server' running for my
;; main, graphical Emacs, not for Emacsen I may start at the command line:
;;
;;   (use-package edit-server
;;     :if window-system
;;     :init
;;     (progn
;;       (add-hook 'after-init-hook 'server-start t)
;;       (add-hook 'after-init-hook 'edit-server-start t)))
;;
;; The `:disabled' keyword can be used to turn off a module that you're having
;; difficulties with, or to stop loading something you're not really using at
;; the present time:
;;
;;   (use-package ess-site
;;     :disabled t
;;     :commands R)
;;
;; Another feature of `use-package' is that it always loads every file that it
;; can when your ".emacs" is being byte-compiled (if you do that, which I
;; recommend).  This helps to silence spurious warnings about unknown
;; variables and functions.
;;
;; However, there are times when this is just not enough.  For those times,
;; use the `:defines' keyword to introduce empty variable definitions solely
;; for the sake of the byte-compiler:
;;
;;   (use-package texinfo
;;     :defines texinfo-section-list
;;     :commands texinfo-mode
;;     :init
;;     (add-to-list 'auto-mode-alist '("\\.texi$" . texinfo-mode)))
;;
;; If you need to silence a missing function warning, do it with an autoload
;; stub in your `:init' block:
;;
;;   (use-package w3m
;;     :commands (w3m-browse-url w3m-session-crash-recovery-remove)
;;     :init
;;     (eval-when-compile
;;       (autoload 'w3m-search-escape-query-string "w3m-search")))
;;
;; If your package needs a directory added to the `load-path' in order load,
;; use `:load-path'.  It takes a string or a list of strings.  If the path is
;; relative, it will be expanded within `user-emacs-directory':
;;
;;   (use-package ess-site
;;     :disabled t
;;     :load-path "site-lisp/ess/lisp/"
;;     :commands R)
;;
;; Lastly, `use-package' provides built-in support for the diminish utility,
;; if you have that installed.  It's purpose is to remove strings from your
;; mode-line that would otherwise always be there and provide no useful
;; information.  It is invoked with the `:diminish' keyword, which is passed
;; either the minor mode symbol, a cons of the symbol and a replacement string,
;; or just a replacement string in which case the minor mode symbol is guessed
;; to be the package name with "-mode" at the end:
;;
;;   (use-package abbrev
;;     :diminish abbrev-mode
;;     :init
;;     (if (file-exists-p abbrev-file-name)
;;         (quietly-read-abbrev-file))
;;
;;     :config
;;     (add-hook 'expand-load-hook
;;               (lambda ()
;;                 (add-hook 'expand-expand-hook 'indent-according-to-mode)
;;                 (add-hook 'expand-jump-hook 'indent-according-to-mode))))
;;
;; If you noticed that this declaration has neither a `:bind', `:commands' or
;; `:defer' keyword: congratulations, you're an A student!  What it means is
;; that both the `:init' and `:config' forms will be executed when ".emacs" is
;; loaded, with no delays until later.  Is this useful?  Not really.  I just
;; happen to like separating my configuration into things that must happen at
;; startup time, and things that could potentioally wait until after the
;; actual load.  In this case, everything could be put inside `:init' and
;; there would be no difference.
;;
;; * For package.el user
;;
;; You can use `use-package' to load packages from ELPA with package.el. This
;; is particularly useful if you share your .emacs between several machines;
;; the relevant packages will download automatically once placed in your
;; .emacs. The `:ensure' key will install the package automatically if it is
;; not already present.
;;
;; (use-package tex-site
;;  :ensure auctex)
;;
;; * For el-get users
;;
;; If `el-get-sources' is defined and there is an el-get recipe for a
;; package, `use-package' will add a (:name package-name) entry to
;; `el-get-sources' if the package is not already listed there.
;;
;; If :ensure t is passed, `use-package' will invoke (el-get 'sync
;; package) to install the package.
;;
;; If there is no :load-path argument to `use-package' it will be
;; filled in according to the el-get recipe.

;;; Code:

(require 'bind-key)
(require 'bytecomp)
(require 'diminish nil t)

(eval-when-compile
  (require 'cl))

(declare-function package-installed-p 'package)
(declare-function el-get-read-recipe 'el-get)

(defgroup use-package nil
  "A use-package declaration for simplifying your `.emacs'."
  :group 'startup)

(defcustom use-package-verbose t
  "Whether to report about loading and configuration details."
  :type 'boolean
  :group 'use-package)

(defcustom use-package-debug nil
  "Whether to report more information, mostly regarding el-get."
  :type 'boolean
  :group 'use-package)

(defcustom use-package-minimum-reported-time 0.01
  "Minimal load time that will be reported"
  :type 'number
  :group 'use-package)

(defmacro with-elapsed-timer (text &rest forms)
  `(let ((now ,(if use-package-verbose
                   '(current-time))))
     ,(if use-package-verbose
          `(message "%s..." ,text))
     (prog1
         ,@forms
       ,(when use-package-verbose
          `(let ((elapsed
                  (float-time (time-subtract (current-time) now))))
             (if (> elapsed ,use-package-minimum-reported-time)
                 (message "%s...done (%.3fs)" ,text elapsed)
               (message "%s...done" ,text)))))))

(put 'with-elapsed-timer 'lisp-indent-function 1)

(defvar use-package-idle-timer nil)
(defvar use-package-idle-forms nil)

(defun use-package-start-idle-timer ()
  "Ensure that the idle timer is running."
  (unless use-package-idle-timer
    (setq use-package-idle-timer
          (run-with-idle-timer
           3 t
           'use-package-idle-eval))))

(defun use-package-init-on-idle (form)
  "Add a new form to the idle queue."
  (use-package-start-idle-timer)
  (if use-package-idle-forms
      (add-to-list 'use-package-idle-forms
                   form t)
    (setq use-package-idle-forms (list form))))

(defun use-package-idle-eval()
  "Start to eval idle-commands from the idle queue."
  (let ((next (pop use-package-idle-forms)))
    (if next
        (progn
          (when use-package-verbose
            (message "use-package idle:%s" next))

          (condition-case e
              (funcall next)
            (error
             (message
              "Failure on use-package idle. Form: %s, Error: %s"
              next e)))
          ;; recurse after a bit
          (when (sit-for 3)
            (use-package-idle-eval)))
      ;; finished (so far!)
      (cancel-timer use-package-idle-timer)
      (setq use-package-idle-timer nil))))

(defun use-package-ensure-elpa (package)
  (require 'package)
  (when (not (package-installed-p package))
    (package-install package)))

<<<<<<< HEAD
(defun use-package-ensure-el-get (package)
  (el-get 'sync package))

=======
(defvar use-package-keywords
  '(
     :bind
     :commands
     :config
     :defer
     :defines
     :diminish
     :disabled
     :ensure
     :idle
     :if
     :init
     :interpreter
     :load-path
     :mode
     :pre-init
     :requires
  )
  "Keywords recognized by `use-package'.")

(defun plist-keys (plist)
  "Return a list containing all the keys in PLIST."
  (when plist
    (cons
      (car plist)
      (plist-keys
        (cddr plist)))))

(defun use-package-validate-keywords (args)
  "Error if any keyword given in ARGS is not recognized.
Return the list of recognized keywords."
  (mapc
    (function
      (lambda (keyword)
        (unless (memq keyword use-package-keywords)
          (error "Unrecognized keyword: %s" keyword))))
    (plist-keys args)))
>>>>>>> 6af2a633

(defmacro use-package (name &rest args)
"Use a package with configuration options.

For full documentation. please see commentary.

  (use-package package-name
     :keyword option)

:init Code to run when `use-package' form evals.
:bind Perform key bindings, and define autoload for bound
      commands.
:commands Define autoloads for given commands.
:mode Form to be added to `auto-mode-alist'.
:interpreter Form to be added to `interpreter-mode-alist'.
:defer Defer loading of package -- automatic
       if :commands, :bind, :mode or :interpreter are used.
:config Runs if and when package loads.
:if Conditional loading.
:disabled Ignore everything.
:defines Define vars to silence byte-compiler.
:load-path Add to `load-path' before loading.
:diminish Support for diminish package (if it's installed).
:idle adds a form to run on an idle timer
:ensure loads package using package.el if necessary."
  (use-package-validate-keywords args) ; error if any bad keyword, ignore result
  (let* ((commands (plist-get args :commands))
         (pre-init-body (plist-get args :pre-init))
         (init-body (plist-get args :init))
         (config-body (plist-get args :config))
         (diminish-var (plist-get args :diminish))
         (defines (plist-get args :defines))
         (idle-body (plist-get args :idle))
         (keybindings )
         (mode-alist )
         (interpreter-alist )
         (predicate (plist-get args :if))
         (pkg-load-path (plist-get args :load-path))
         (defines-eval (if (null defines)
                           nil
                         (if (listp defines)
                             (mapcar (lambda (var) `(defvar ,var)) defines)
                           `((defvar ,defines)))))
         (requires (plist-get args :requires))
         (requires-test (if (null requires)
                            t
                          (if (listp requires)
                              `(not (member nil (mapcar #'featurep
                                                        (quote ,requires))))
                            `(featurep (quote ,requires)))))
         (name-string (if (stringp name) name (symbol-name name)))
         (name-symbol (if (stringp name) (intern name) name))
         (use-el-get (boundp 'el-get-sources)))

    ;; force this immediately -- one off cost
    (unless (plist-get args :disabled)
      (let* ((ensure (plist-get args :ensure))
             (package-name
              (or (and (eq ensure t)
                       name)
                  ensure)))

        (when package-name
          (if use-el-get
              (use-package-ensure-el-get name)
            (use-package-ensure-elpa package-name))))


      (if diminish-var
          (setq config-body
                `(progn
                   ,config-body
                   (ignore-errors
                     ,@(cond
                        ((stringp diminish-var)
                         `((diminish (quote ,(intern (concat name-string "-mode")))
                                     ,diminish-var)))
                        ((symbolp diminish-var)
                         `((diminish (quote ,diminish-var))))
                        ((and (consp diminish-var) (stringp (cdr diminish-var)))
                         `((diminish (quote ,(car diminish-var)) ,(cdr diminish-var))))
                        (t ; list of symbols or (symbol . "string") pairs
                         (mapcar (lambda (var)
                                   (if (listp var)
                                       `(diminish (quote ,(car var)) ,(cdr var))
                                     `(diminish (quote ,var))))
                                 diminish-var)))))))

      (if (and commands (symbolp commands))
          (setq commands (list commands)))


      (when idle-body
        (setq init-body
              `(progn
                 (use-package-init-on-idle (lambda () ,idle-body))
                   ,init-body)))


      (let ((init-for-commands
             (lambda (func sym-or-list)
               (let ((cons-list (if (and (consp sym-or-list)
                                         (stringp (car sym-or-list)))
                                    (list sym-or-list)
                                  sym-or-list)))
                 (if cons-list
                     (setq init-body
                           `(progn
                              ,init-body
                              ,@(mapcar #'(lambda (elem)
                                            (push (cdr elem) commands)
                                            (funcall func elem))
                                        cons-list))))))))

        (funcall init-for-commands
                 #'(lambda (binding)
                     `(bind-key ,(car binding)
                                (quote ,(cdr binding))))
                 (plist-get args :bind))

        (funcall init-for-commands
                 #'(lambda (mode)
                     `(add-to-list 'auto-mode-alist
                                   (quote ,mode)))
                 (plist-get args :mode))

        (funcall init-for-commands
                 #'(lambda (interpreter)
                     `(add-to-list 'interpreter-mode-alist
                                   (quote ,interpreter)))
                 (plist-get args :interpreter)))

      (when use-el-get
        (require 'el-get)

        (let ((recipe (ignore-errors
                        (el-get-package-def name-symbol))))
          (if (null recipe)
              (if use-package-debug
                  (message "No el-get recipe found for package `%s'"
                           name-symbol))
            (ignore (unless pkg-load-path
                      (setq pkg-load-path
                            (el-get-load-path name-symbol)))
                    (add-to-list 'el-get-sources `(:name ,name-symbol)
                                 (lambda (src1 src2)
                                   (eq (plist-get src1 :name) (plist-get src2 :name))))))))
      `(progn
         ,@(mapcar
            #'(lambda (path)
                `(add-to-list 'load-path
                              ,(if (file-name-absolute-p path)
                                   path
                                 (expand-file-name path user-emacs-directory))))
            (cond ((stringp pkg-load-path)
                   (list pkg-load-path))
                  ((functionp pkg-load-path)
                   (funcall pkg-load-path))
                  (t
                   pkg-load-path)))

         (when byte-compile-current-file
           ,@defines-eval
           ,(if (stringp name)
                `(load ,name t)
              `(require ',name nil t)))

         ,(if (or commands (plist-get args :defer))
              (let (form)
                (mapc #'(lambda (command)
                          (push `(autoload (function ,command)
                                   ,name-string nil t) form))
                      commands)

                `(when ,(or predicate t)
                   ,pre-init-body
                   ,@form
                   ,init-body
                   ,(unless (null config-body)
                      `(eval-after-load ,name-string
                         (quote
                           (if ,requires-test
                               ,(macroexpand-all
                                  `(with-elapsed-timer
                                       ,(format "Configuring package %s" name-string)
                                     ,config-body))))))
                   t))
            `(if (and ,(or predicate t)
                      ,requires-test)
                 (with-elapsed-timer
                     ,(format "Loading package %s" name-string)
                   (if (not ,(if (stringp name)
                                 `(load ,name t)
                               `(require ',name nil t)))
                       (message "Could not load package %s" ,name-string)
                     ,pre-init-body
                     ,init-body
                     ,config-body
                     t))))))))

(put 'use-package 'lisp-indent-function 1)

(defconst use-package-font-lock-keywords
  '(("(\\(use-package\\)\\> *\\(\\sw+\\)?"
     (1 font-lock-keyword-face)
     (2 font-lock-constant-face))))

(font-lock-add-keywords 'emacs-lisp-mode use-package-font-lock-keywords)

(provide 'use-package)
;; Local Variables:
;; indent-tabs-mode: nil
;; End:
;;; use-package.el ends here<|MERGE_RESOLUTION|>--- conflicted
+++ resolved
@@ -355,11 +355,9 @@
   (when (not (package-installed-p package))
     (package-install package)))
 
-<<<<<<< HEAD
 (defun use-package-ensure-el-get (package)
   (el-get 'sync package))
 
-=======
 (defvar use-package-keywords
   '(
      :bind
@@ -398,7 +396,6 @@
         (unless (memq keyword use-package-keywords)
           (error "Unrecognized keyword: %s" keyword))))
     (plist-keys args)))
->>>>>>> 6af2a633
 
 (defmacro use-package (name &rest args)
 "Use a package with configuration options.
